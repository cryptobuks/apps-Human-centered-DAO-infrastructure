--- conflicted
+++ resolved
@@ -8,14 +8,8 @@
 import "@openzeppelin/contracts/proxy/ERC1967/ERC1967Proxy.sol";
 import "@openzeppelin/contracts/proxy/utils/UUPSUpgradeable.sol";
 import "../../lib/permissions/PermissionValidator.sol";
-<<<<<<< HEAD
-import "../../lib/proxy/ProxyHelpers.sol";
-import "../DAO.sol";
-import "../proxy/Component.sol";
-=======
 import "../../lib/component/IDAO.sol";
 import "../../lib/component/UpgradableComponent.sol";
->>>>>>> 35582a5f
 
 
 // TODO: Add update, remove etc. role
@@ -27,14 +21,8 @@
     bytes32 public constant PERMISSIONS_SET_ROLE = keccak256("PERMISSIONS_SET_ROLE");
     bytes32 public constant PERMISSIONS_ADD_VALIDATOR_ROLE = keccak256("PERMISSIONS_ADD_VALIDATOR_ROLE");
 
-<<<<<<< HEAD
-    event NewRoleAdded(string indexed role, Permission indexed permission);
-    event NewValidatorAdded(PermissionValidator indexed validator);
-    
-=======
     event RoleSet(string indexed role, Permission indexed permission);
 
->>>>>>> 35582a5f
     // The operator used to combine the validators accordingly to the the users wish
     enum Operator { 
         OR, 
@@ -80,22 +68,6 @@
         emit RoleSet(role, permission);
     }
 
-    /// @notice Installs a new validator by emitting the address.
-    /// @dev Emitting the event notifies UI which validators the dao uses.
-    /// @param validator The validator address itself
-    function addValidator(PermissionValidator validator) external authP(PERMISSIONS_ADD_VALIDATOR_ROLE) {
-        _addValidator(validator);
-    }
-
-    /// @notice Installs a new validator by emitting the address.
-    /// @dev Emitting the event notifies UI which validators the dao uses.
-    /// @param validatorBase The validator base contract address
-    /// @param data the initialize data if the validator needs to be initialized. Empty in other cases.
-    function addValidatorWithProxy(PermissionValidator validatorBase, bytes memory data) external authP(PERMISSIONS_ADD_VALIDATOR_ROLE) {
-        address addr = ProxyHelpers.createProxy(address(validatorBase), data);
-        _addValidator(PermissionValidator(addr));
-    }  
-
     // TODO: This method is not gas efficient
     /// @notice Checks the permissions of the caller.
     /// @dev Based on the stored permission struct does it go through all validators and checks the validity of the caller.
@@ -135,7 +107,4 @@
         return false;
     }
 
-    function _addValidator(PermissionValidator _validator) internal {
-        emit NewValidatorAdded(_validator);
-    }
 }