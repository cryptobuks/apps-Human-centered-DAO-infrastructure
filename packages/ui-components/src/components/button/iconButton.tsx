--- conflicted
+++ resolved
@@ -7,15 +7,9 @@
   /** Wheter the icon is left or right of the label */
   side: 'left' | 'right';
   /**
-<<<<<<< HEAD
-  * Icon to prepend to the button text
-  */
-  icon: any; // TODO: set proper type
-=======
    * Icon to prepend to the button text
    */
   icon: React.ReactNode; // Can this be set to accept only an Icon?
->>>>>>> e09c8a73
 };
 
 /** Button with settable icon. The icon can be specified via its source and can
@@ -39,13 +33,7 @@
       {...props}
     >
       <FlexDiv side={side}>
-<<<<<<< HEAD
-        <StyledIconContainer>
-          {icon}
-        </StyledIconContainer>
-=======
         <StyledIconContainer>{icon}</StyledIconContainer>
->>>>>>> e09c8a73
         <p>{label}</p>
       </FlexDiv>
     </StyledButton>
@@ -59,19 +47,11 @@
 export const FlexDiv = styled.div.attrs(({side}: FlexDivProps) => {
   let className = 'flex items-center space-x-2';
   if (side === 'right')
-<<<<<<< HEAD
-    className = 'flex items-center flex-row-reverse space-x-reverse space-x-1.5';
-=======
     className =
       'flex items-center flex-row-reverse space-x-reverse space-x-1.5';
->>>>>>> e09c8a73
   return {className: className};
 })<FlexDivProps>``;
 
 const StyledIconContainer = styled.div.attrs({
-<<<<<<< HEAD
-  className: 'flex items-center w-3 h-3'
-=======
   className: 'flex items-center w-3 h-3',
->>>>>>> e09c8a73
 })``;