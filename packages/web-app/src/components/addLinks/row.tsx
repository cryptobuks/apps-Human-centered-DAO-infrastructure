--- conflicted
+++ resolved
@@ -139,9 +139,6 @@
               </LabelWrapper>
 
               <TextInput
-<<<<<<< HEAD
-                {...field}
-=======
                 name={field.name}
                 value={field.value}
                 onBlur={() => {
@@ -149,7 +146,6 @@
                   field.onBlur();
                 }}
                 onChange={field.onChange}
->>>>>>> e007ea0c
                 placeholder="https://"
                 mode={error?.message ? 'critical' : 'default'}
               />
