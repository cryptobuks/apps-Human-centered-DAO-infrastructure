{
  "subtitle": "Welcome to",
  "title": {
    "part1": "Zaragoza",
    "part2": "The human centered Dao infrastructure."
  },
  "testnetIndicator": "TESTNET ACTIVE",
  "menu": "Menu",
  "navLinks": {
    "dashboard": "Dashboard",
    "governance": "Governance",
    "finance": "Finance",
    "community": "Community"
  },
  "daoCard": {
    "switchLabel": "Switch"
  },
  "daoSwitcher": {
    "title": "Explore",
    "subtitle": "Find other DAOs to join"
  },
  "navButtons": {
    "connectWallet": "Connect account"
<<<<<<< HEAD
=======
  },
  "labels": {
    "seeAll": "See all"
  },
  "finance": {
    "tokenSection": "Token Section",
    "transferSection": "Transfer Section"
>>>>>>> e09c8a73
  }
}<|MERGE_RESOLUTION|>--- conflicted
+++ resolved
@@ -1,35 +1,32 @@
-{
-  "subtitle": "Welcome to",
-  "title": {
-    "part1": "Zaragoza",
-    "part2": "The human centered Dao infrastructure."
-  },
-  "testnetIndicator": "TESTNET ACTIVE",
-  "menu": "Menu",
-  "navLinks": {
-    "dashboard": "Dashboard",
-    "governance": "Governance",
-    "finance": "Finance",
-    "community": "Community"
-  },
-  "daoCard": {
-    "switchLabel": "Switch"
-  },
-  "daoSwitcher": {
-    "title": "Explore",
-    "subtitle": "Find other DAOs to join"
-  },
-  "navButtons": {
-    "connectWallet": "Connect account"
-<<<<<<< HEAD
-=======
-  },
-  "labels": {
-    "seeAll": "See all"
-  },
-  "finance": {
-    "tokenSection": "Token Section",
-    "transferSection": "Transfer Section"
->>>>>>> e09c8a73
-  }
-}+{
+  "subtitle": "Welcome to",
+  "title": {
+    "part1": "Zaragoza",
+    "part2": "The human centered Dao infrastructure."
+  },
+  "testnetIndicator": "TESTNET ACTIVE",
+  "menu": "Menu",
+  "navLinks": {
+    "dashboard": "Dashboard",
+    "governance": "Governance",
+    "finance": "Finance",
+    "community": "Community"
+  },
+  "daoCard": {
+    "switchLabel": "Switch"
+  },
+  "daoSwitcher": {
+    "title": "Explore",
+    "subtitle": "Find other DAOs to join"
+  },
+  "navButtons": {
+    "connectWallet": "Connect account"
+  },
+  "labels": {
+    "seeAll": "See all"
+  },
+  "finance": {
+    "tokenSection": "Token Section",
+    "transferSection": "Transfer Section"
+  }
+}