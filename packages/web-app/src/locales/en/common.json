--- conflicted
+++ resolved
@@ -1,467 +1,3 @@
-<<<<<<< HEAD
-{
-  "subtitle": "Welcome to",
-  "title": {
-    "part1": "Zaragoza",
-    "part2": "The human centered Dao infrastructure."
-  },
-  "testnetIndicator": "TESTNET ACTIVE",
-  "menu": "Menu",
-  "navLinks": {
-    "dashboard": "Dashboard",
-    "governance": "Governance",
-    "finance": "Finance",
-    "community": "Community"
-  },
-  "daoSwitcher": {
-    "title": "Select your DAO",
-    "subtitle": "Explore other DAOs"
-  },
-  "navButtons": {
-    "connectWallet": "Login"
-  },
-  "labels": {
-    "seeAll": "See all",
-    "seeAllTokens": "See All Tokens",
-    "seeAllTransfers": "See All Transfers",
-    "to": "To",
-    "from": "From",
-    "token": "Token",
-    "amount": "Amount",
-    "reference": "Reference",
-    "address": "Token Contract Address",
-    "copy": "Copy",
-    "paste": "Paste",
-    "max": "Max",
-    "maxBalance": "Max Balance",
-    "back": "Back",
-    "continue": "Continue",
-    "submitDeposit": "Submit Deposit",
-    "resources": "Resources",
-    "start": "Start",
-    "end": "End",
-    "days": "Days",
-    "dateTime": "Date + Time",
-    "resourcesHelptext": "Link to external resources, such as documents, forum links, chats or similar.",
-    "submitWithdraw": "Publish Proposal",
-    "sortBy": "Sort by",
-    "mainNet": "Main Net",
-    "testNet": "Test Net",
-    "cheapest": "cheapest",
-    "safest": "safest",
-    "mostPopular": "most popular",
-    "networkCost": "Network Cost",
-    "security": "Security",
-    "popularity": "Popularity",
-    "daoName": "Name",
-    "description": "Summary",
-    "addLink": "Add Link",
-    "addWallet": "Add Wallet",
-    "removeLink": "Remove Link",
-    "removeWallet": "Delete This Address",
-    "resetDistribution": "Reset Token Distribution",
-    "deleteAllAddresses": "Delete All Addresses",
-    "addResource": "Add Resource",
-    "link": "Link",
-    "links": "Links",
-    "label": "Label",
-    "logo": "Logo",
-    "optional": "Optional",
-    "minimumApproval": "Minimum approval",
-    "minimumSupport": "Minimum support",
-    "minimumDuration": "Minimum duration",
-    "support": "Support",
-    "duration": "Duration",
-    "membership": "Who is eligible to participate in your DAO?",
-    "communityToken": "Does your community have a token?",
-    "addExistingToken": "Add existing Token",
-    "tokenName": "Name",
-    "tokenSymbol": "Symbol",
-    "supply": "Supply",
-    "distributeTokens": "Distribute Tokens",
-    "createToken": "Create Token",
-    "duplicateAction": "Duplicate Action",
-    "resetAction": "Reset Action",
-    "removeEntireAction": "Remove Entire Action",
-    "deposit": "Deposit",
-    "withdraw": "Withdraw",
-    "externalContract": "External Contract",
-    "all": "All",
-    "walletList": {
-      "address": "Address",
-      "addresses": "{{count}} Addresses"
-    },
-    "review": {
-      "blockchain": "Blockchain",
-      "daoMetadata": "DAO Metadata",
-      "community": "Community",
-      "governance": "Governance",
-      "network": "Network",
-      "eligibleMembers": "Eligible Members",
-      "distribution": "Distribution"
-    },
-    "author": "Author",
-    "sec": "sec",
-    "ago": "ago",
-    "step": "Step",
-    "of": "of"
-  },
-  "placeHolders": {
-    "selectToken": "Select a Token ...",
-    "walletOrEns": "Type wallet address or ENS ...",
-    "searchTokens": "Type to search ...",
-    "searchTransfers": "Type to filter ...",
-    "daoName": "Type your DAOs name ...",
-    "daoDescription": "Type your summary ..."
-  },
-  "finance": {
-    "tokenSection": "Tokens",
-    "transferSection": "Latest Transfers",
-    "unknownUSDValue": "Value unknown",
-    "tokens": "Tokens"
-  },
-  "governance": {
-    "emptyState": {
-      "title": "Create your very first proposal now",
-      "subtitleLine1": "By creating a proposal, your community can vote and participate in this DAO.",
-      "subtitleLine2": "Learn more in",
-      "proposalGuide": "our Proposal Guide."
-    },
-    "proposals": {
-      "publishedBy": "Published by",
-      "pending": "Starts in {{days}} days {{hours}} hours",
-      "active": "{{days}} days {{hours}} hours left",
-      "voteTitle": "Winning Option",
-      "states": {
-        "draft": "Draft",
-        "pending": "Pending",
-        "active": "Active",
-        "executed": "Executed",
-        "succeeded": "Succeeded",
-        "defeated": "Defeated"
-      },
-      "buttons": {
-        "read": "Read Proposal",
-        "vote": "Vote now",
-        "execute": "Execute Now",
-        "edit": "Edit Proposal",
-        "readFullProposal": "Read Full Proposal",
-        "closeFullProposal": "Close Full Proposal"
-      }
-    },
-    "noProposals": "No proposals found!",
-    "executionCard": {
-      "title": "Execution",
-      "description": "These smart actions are executed when the proposal reaches sufficient support. Find out which actions are executed."
-    }
-  },
-  "infos": {
-    "voteDuration": "The minimum duration of 5 days is defined by DAO Governance Settings",
-    "newVotingTypes": "New voting types will be released soon"
-  },
-  "errors": {
-    "amountWithInvalidToken": "Cannot validate amount with invalid token address",
-    "defaultAmountValidationError": "Error validating amount",
-    "durationTooShort": "Duration must be at least 5 days",
-    "endPast": "End date must be more then 5 days from the start",
-    "exceedsFractionalParts": "The number of decimals in the amount must not exceed the number of decimals of the token({{decimals}})",
-    "includeDecimals": "Include decimals, e.g. 10.0",
-    "includeExactAmount": "The token doesn't contain decimals. Please enter the exact amount",
-    "insufficientBalance": "Insufficient balance",
-    "invalidURL": "Invalid URL",
-    "invalidImage": "Invalid image",
-    "invalidImageType": "Invalid file type. Please provide either a SVG, JPG, PNG or GIF",
-    "imageDimensions": "Please provide a squared image with size between {{minDimension}}px and {{maxDimension}}px on each side",
-    "imageTooLarge": "Please provide an image of max {{maxFileSize}}MB in size",
-    "invalidAddress": "Invalid address",
-    "lteZero": "The amount must be greater than zero",
-    "notERC20Token": "Token address is not ERC20 compliant",
-    "noTokenSelected": "A token must be selected",
-    "duplicateAddress": "Address must not be reused",
-    "distributionMinutes": "Minutes should be between 0 and 59",
-    "distributionHours": "Hours should be between 0 and 23",
-    "distributionDays": "Days Can't be negative",
-    "percentage": "Percentage amount should be between 0 and 100",
-    "totalSupplyZero": "Total token supply can not be 0",
-    "required": {
-      "tokenAddress": "Token address is required",
-      "tokenName": "Token name is required",
-      "tokenSymbol": "Token symbol is required",
-      "walletAddress": "Wallet address is required",
-      "amount": "Token amount is required",
-      "date": "Date is required",
-      "duration": "Duration is required",
-      "endDate": "End date is required",
-      "label": "Label is mandatory",
-      "link": "Link is mandatory",
-      "recipient": "Recipient address is required",
-      "token": "Token is required",
-      "time": "Time is required",
-      "timezone": "Timezone is required",
-      "name": "DAO name is mandatory",
-      "title": "Title is required",
-      "summary": "Summary is required"
-    },
-    "startPast": "Process must not start in the past",
-    "ensUnsupported": "Network does not support ens name"
-  },
-  "alert": {
-    "durationAlert": "We recommend a minimum duration of 1 day if it does not have to be a quick financial decision.",
-    "testNet": "Testnet Active",
-    "unsupportedNet": "Network Not Supported"
-  },
-  "warnings": {
-    "amountGtDaoToken": "Withdraw amount is greater than the current token balance"
-  },
-  "success": {
-    "contract": "Smart Contract Validated"
-  },
-  "allTransfer": {
-    "thisWeek": "This Week",
-    "tokens": "Tokens",
-    "newTransfer": "New Transfer",
-    "allTransfers": "All Transfers",
-    "noTransfers": "No transfer information available.",
-    "totalVolume": "Total Volume"
-  },
-  "allTokens": {
-    "title": "All Tokens",
-    "subtitle": "{{count}} Tokens",
-    "subtitleSingular": "1 Token",
-    "callToAction": "New Transfer",
-    "noTokens": "No token information available."
-  },
-  "TransferModal": {
-    "allTransfers": "All Transfers",
-    "newTransfer": "New Transfer",
-    "item1Title": "Deposit assets",
-    "item1Subtitle": "Add assets to the DAO treasury",
-    "item2Title": "Withdraw assets",
-    "item2Subtitle": "Propose to withdraw assets from the DAO treasury"
-  },
-  "TokenModal": {
-    "noTokens": "No tokens available",
-    "tokenNotFoundTitle": "Token not found",
-    "tokenNotAvailable": "No token found",
-    "tokenNotFoundSubtitle": "Add custom token to deposit",
-    "tokenNotFoundSubtitleDao": "Add custom token to withdraw",
-    "tokenNotAvailableSubtitle": "Check your wallet, update the tokens or add a custom token to transfer",
-    "tokenNotAvailableSubtitleDao": "Update the tokens or add a custom token to transfer."
-  },
-  "AddressModal": {
-    "noAddresses": "No address Found"
-  },
-  "TransactionModal": {
-    "estimatedFees": "Estimated Gas Fees",
-    "synced": "Synced {{time}} sec ag",
-    "totalCost": "Total Cost",
-    "approveToken": "Approve token",
-    "signDeposit": "Sign Deposit",
-    "approveSubtitle": "To sign your first transaction, you must approve Aragon Zaragoza to make a transaction with your token.",
-    "dismiss": "Dismiss",
-    "tryAgain": "Try Again",
-    "errorLabel": "Error while confirmation",
-    "successLabel": "Transaction successful"
-  },
-  "AddActionModal": {
-    "title": "Add Action",
-    "addRemoveAddresses": "Add or Remove Addresses",
-    "addRemoveAddressesSubtitle": "Propose to add or remove addresses to this DAO",
-    "mintTokens": "Mint Tokens",
-    "mintTokensSubtitle": "Mint new tokens and distribute",
-    "withdrawAssets": "Withdraw Assets",
-    "withdrawAssetsSubtitle": "Propose to withdraw assets from the DAO treasury",
-    "withdrawAssetsActionSubtitle": "Withdraw assets from the DAO treasury",
-    "externalContract": "External Contract",
-    "externalContractSubtitle": "Interact with any contract on the blockchain and access any functionality"
-  },
-  "newDeposit": {
-    "depositAssets": "Deposit Assets",
-    "configureDeposit": "Configure Deposit",
-    "configureDepositSubtitle": "Enter the desired token and its number for transmission. Furthermore, a reception address is necessary.",
-    "reviewTransfer": "Review Transfer",
-    "reviewTransferSubtitle": "Check your details and make sure everything is correct. After confirmation, no more changes can be made and your token will be transferred.",
-    "toSubtitle": "The recipient of the tokens is the DAO in which you are currently operating.",
-    "tokenSubtitle": "Select Token to deposit in DAO",
-    "contractAddressSubtitle": "You have selected a custom token. Enter the contract address of this token to interact with it.",
-    "amountSubtitle": "Define amount to deposit",
-    "referenceSubtitle": "Add a reference copy to identify this transaction later on"
-  },
-  "newWithdraw": {
-    "withdrawAssets": "Withdraw Assets",
-    "configureWithdraw": {
-      "title": "Configure Withdraw",
-      "subtitle": "Enter the desired token and its number for transmission. Furthermore, a reception address is necessary.",
-      "toSubtitle": "Define receiver of tokens",
-      "tokenSubtitle": "Select token you'd like to withdraw",
-      "amountSubtitle": "Define amount to withdraw",
-      "utcMenu": {
-        "title": "Select a UTC Timezone"
-      }
-    },
-    "setupVoting": {
-      "title": "Setup Voting",
-      "description": "For a withdraw, a vote is necessary so that the majority can determine whether your proposal is legitimate. For this, you need this configuration.",
-      "optionLabel": {
-        "title": "Options"
-      },
-      "yesNoLabel": {
-        "title": "Yes, Abstain & No",
-        "helptext": "Let users vote for or against."
-      },
-      "endDescription": "Define how long the voting should last in days or exact date and time."
-    },
-    "defineProposal": {
-      "heading": "Define Proposal",
-      "description": "A proposal is necessary so that the community understands why you want to execute this withdraw. Fill in the necessary fields and be as detailed but as concise as possible.",
-      "title": "Title",
-      "titleHelptext": "Define a custom title if needed",
-      "titlePlaceholder": "Type meaningful title",
-      "summary": "Summary",
-      "summaryHelptext": "Describe this proposal in 2-3 short sentences as a summary. This information will be presented in the sharing and overview.",
-      "summaryPlaceholder": "Type your description ...",
-      "proposal": "Proposal",
-      "proposalPlaceholder": "Type your proposal ..."
-    },
-    "reviewProposal": {
-      "heading": "Review Proposal",
-      "description": "A proposal is necessary so that the community understands why you want to execute this withdraw. Fill in the necessary fields and be as detailed but as concise as possible."
-    }
-  },
-  "createDAO": {
-    "title": "Create your DAO",
-    "overview": {
-      "title": "Get started with your DAO",
-      "description": "Create your own DAO in 4 easy steps + [TBD more helptext] Lorem ipsum dolor sit amet, consectetur adipiscing elit. Vestibulum scelerisque quam a quam molestie, vel euismod massa maximus. Duis mattis justo risus, nec sollicitudin leo mollis ac. Nulla orci tellus, hendrerit eu metus eget, dictum placerat sapien.",
-      "button": "Setup your DAO"
-    },
-    "step1": {
-      "label": "Step 1",
-      "title": "Select Blockchain",
-      "description": "Decide which blockchain the DAO should be at home on."
-    },
-    "step2": {
-      "label": "Step 2",
-      "title": "Define Metadata",
-      "description": "Define important data for the DAO so that it can be easily found.",
-      "nameSubtitle": "Define a custom title if needed",
-      "logoSubtitle": "This is the logo which represents your DAO. Supports SVG, JPG, PNG or GIFs with max 3MB in size and must be 1:1 ratio. Suggested dimensions 1024x1024.",
-      "descriptionSubtitle": "Describe your DAO in 2-3 short sentences as a summary. This information will be presented in the sharing, in the overview, and helps people to understand what's your DAO about.",
-      "linksSubtitle": "Link to external resources, such as documents, forum links, chats or similar."
-    },
-    "step3": {
-      "label": "Step 3",
-      "title": "Setup Community",
-      "newToken": "No",
-      "newTokenSubtitle": "No, I would like to create a token.",
-      "existingToken": "Yes",
-      "existingTokenSubtitle": "Yes, we already have a token.",
-      "description": "Who is eligible to participate in the DAO? Create a token if needed.",
-      "tokenMembership": "Token Holders",
-      "tokenMembershipSubtitle": "All those who have a token are entitled to participate. 1 token equals 1 vote.",
-      "walletMemberShip": "Authorized Wallets",
-      "walletMemberShipSubtitle": "Only authorised wallets are entitled to particpiate. 1 Wallet equals 1 vote (coming soon).",
-      "nameSubtitle": "The full name of the token eg. Aragon",
-      "symbolSubtitle": "The symbol of your token e.g. ANT (good practice is to use 3-4 letters)",
-      "addExistingTokenHelptext": "Hinterlege einen bestehenden Token, welcher deine Community für die Governance verwendet. To learn more about what it’s important if you use an existing Token, read first the ",
-      "tokenHelptextLink": "Token Distribution Guide",
-      "tokenContractSubtitlePart1": "Copy the contract address directly from the ",
-      "tokenContractSubtitlePart2": "This way you can ensure that the address is correct.",
-      "distributeTokensHelpertext": "Determine who receives how many tokens. Unless otherwise specified, the treasury receives the rest tokens for the future distribution of tokens (these tokens have no voting rights and do not influence the quorum).",
-      "createTokenHelptext": "Mint a community token on a variable or fixed supply. To learn more about how to mint the token and how to use it, read the ",
-      "createTokenHelplink": "Token Minting Guide"
-    },
-    "step4": {
-      "label": "Step 4",
-      "title": "Configure Governance",
-      "description": "How are decisions made in the DAO? How long may a proposal be open for voting?",
-      "minimumApprovalSubtitle": "Minimum Approval is the percentage of the total token supply that is required to vote “Yes” on a proposal before it can be approved.",
-      "supportSubtitle": "Support is the relative percentage of tokens or wallets that are required to vote “Yes” for a proposal to be approved.",
-      "durationSubtitle": "Vote Duration is the length of time that the vote will be open for participation. The duration applies to each proposal in the DAO. However, the proposers can extend the time if necessary, but not shorten it!",
-      "days": "Days",
-      "hours": "Hours",
-      "minutes": "Minutes",
-      "alerts": {
-        "minimumApprovalAlert": "{{amount}} {{symbol}} tokens"
-      }
-    },
-    "review": {
-      "title": "Go Live",
-      "description": " Take your DAO public by completing the final review and cross-checking the values.",
-      "network": "{{network}} net",
-      "distributionLink": "See {{count}} Addresses",
-      "days": "{{days}} Days",
-      "hours": "{{hours}} Hours",
-      "minutes": "{{minutes}} Minutes",
-      "button": "Publish your DAO"
-    }
-  },
-  "newProposal": {
-    "title": "New Proposal",
-    "configureActions": {
-      "heading": "Configure Actions",
-      "description": "If the response is to execute a transaction, store your desired actions at the corresponding response. These can be simple transactions or any smart contract methods you can find (e.g. Uniswap or similar).",
-      "yesOption": "Yes",
-      "yesOptionSubtitle": "If the option “yes” wins the voting, perform the following actions.",
-      "addFirstActionTitle": "Add your very first action",
-      "addFirstActionSubtitle": "Add optional actions if you wish to perform on-chain executions",
-      "addFirstAction": "Add First Action",
-      "addAction": "Add Action",
-      "actionsInfo": "Based on the voting options setup, it is only possible to add actions to the option \"Yes\"."
-    }
-  },
-  "votingTerminal": {
-    "title": "Voting",
-    "breakdown": "Breakdown",
-    "voters": "Voters",
-    "info": "Info",
-    "yes": "Yes",
-    "abstain": "Abstain",
-    "no": "No",
-    "yesHelptext": "Your choice will be counted for option yes",
-    "abstainHelptext": "Your choice will be counted for option abstain",
-    "noHelptext": "Your choice will be counted for option no",
-    "token": "Token",
-    "inputPlaceholder": "Type Address, ENS or E-Mail",
-    "options": "Options",
-    "yes+no": "Yes + Abstain + No",
-    "strategy": "Strategy",
-    "tokenVoting": "1 Token -> 1 Vote",
-    "minimumApproval": "Minimum Approval",
-    "participation": "Participation",
-    "uniqueVoters": "Unique Voters",
-    "duration": "Duration",
-    "start": "Start",
-    "end": "End",
-    "chooseOption": "Choose your option",
-    "chooseOptionHelptext": "To vote, you must select one of the following options. Afterwards, a confirmation with your wallet is necessary. Once the transaction is completed, your vote will be counted and displayed.",
-    "submit": "Submit your vote",
-    "cancel": "Cancel",
-    "remainingTime": "Remaining time",
-    "voteNow": "Vote now"
-  },
-  "privacyPolicy": {
-    "title": "Privacy policy",
-    "analytics": "Analytics cookies",
-    "analyticsHelpText": "It will allow to collect information of how you use our app.",
-    "functional": "Functional cookies",
-    "functionalHelpText": "Used to store your preferences in the application.",
-    "cookieSettings": "Cookie settings",
-    "acceptAllCookies": "Accept all",
-    "rejectAllCookies": "Reject all",
-    "acceptSelectedCookies": "Accept",
-    "content": "We use cookies and similar technologies to improve your browsing experience in our application, enabling certain features, and analyzing our application usage. You may choose below to opt-out for some specific behaviors. Know more by reading our",
-    "transactionDetail": {
-      "title": "Transaction Detail",
-      "viewTransaction": "View on Block Explorer"
-    }
-  },
-  "transactionDetail": {
-    "title": "Transaction Detail",
-    "viewTransaction": "View on Block Explorer"
-  }
-}
-=======
 {
   "subtitle": "Welcome to",
   "title": {
@@ -939,5 +475,4 @@
     "title": "Transaction Detail",
     "viewTransaction": "View on Block Explorer"
   }
-}
->>>>>>> 37633864
+}