import {
  AlertInline,
  Breadcrumb,
  ButtonText,
  IconGovernance,
  Wizard,
} from '@aragon/ui-components';
import {withTransaction} from '@elastic/apm-rum-react';
import React, {useCallback, useEffect, useMemo, useState} from 'react';
import {useTranslation} from 'react-i18next';
import {
  generatePath,
  Link as RouterLink,
  useNavigate,
  useParams,
} from 'react-router-dom';
import styled from 'styled-components';

import {Loading} from 'components/temporary';
import ConfigureCommunity from 'containers/configureCommunity';
import DefineMetadata from 'containers/defineMetadata';
import {useNetwork} from 'context/network';
import {useDaoDetails} from 'hooks/useDaoDetails';
import {useDaoParam} from 'hooks/useDaoParam';
import {useMappedBreadcrumbs} from 'hooks/useMappedBreadcrumbs';
import {PluginTypes} from 'hooks/usePluginClient';
import {usePluginSettings} from 'hooks/usePluginSettings';
import useScreen from 'hooks/useScreen';
import {
  useFieldArray,
  useFormContext,
  useFormState,
  useWatch,
} from 'react-hook-form';
import {getDHMFromSeconds} from 'utils/date';
import {ProposeNewSettings} from 'utils/paths';

const EditSettings: React.FC = () => {
  const [currentMenu, setCurrentMenu] = useState<'metadata' | 'governance'>(
    'metadata'
  );
  const {t} = useTranslation();
  const {dao} = useParams();
  const navigate = useNavigate();
  const {network} = useNetwork();
  const {isMobile} = useScreen();
  const {breadcrumbs, icon, tag} = useMappedBreadcrumbs();
<<<<<<< HEAD
  const {data: daoId, isLoading: paramAreLoading} = useDaoParam();
=======

  const {setValue, control} = useFormContext();
  const {fields, replace} = useFieldArray({
    name: 'links',
    control,
  });
  const {errors} = useFormState({control});

  const {data: daoId, loading: paramAreLoading} = useDaoParam();
>>>>>>> b59b09af
  const {data: daoDetails, isLoading: detailsAreLoading} = useDaoDetails(
    daoId!
  );
  const {data: daoSettings, isLoading: settingsAreLoading} = usePluginSettings(
    daoDetails?.plugins[0].instanceAddress as string,
    daoDetails?.plugins[0].id as PluginTypes
  );

  const {days, hours, minutes} = getDHMFromSeconds(daoSettings.minDuration);

  const [
    daoName,
    daoSummary,
    daoLogo,
    minimumApproval,
    minimumParticipation,
    support,
    durationDays,
    durationHours,
    durationMinutes,
    membership,
    resourceLinks,
  ] = useWatch({
    name: [
      'daoName',
      'daoSummary',
      'daoLogo',
      'minimumApproval',
      'minimumParticipation',
      'support',
      'durationDays',
      'durationHours',
      'durationMinutes',
      'membership',
      'links',
    ],
    control,
  });

  const controlledLinks = fields.map((field, index) => {
    return {
      ...field,
      ...(resourceLinks && {...resourceLinks[index]}),
    };
  });

  const resourceLinksAreEqual: boolean = useMemo(() => {
    if (!daoDetails?.metadata.links || !resourceLinks) return true;

    // length validation
    const lengthDifference =
      resourceLinks.length - daoDetails.metadata.links.length;

    // links were added to form
    if (lengthDifference > 0) {
      // loop through extra links
      for (
        let i = daoDetails.metadata.links.length;
        i < resourceLinks.length;
        i++
      ) {
        // check if link is filled without error -> then consider it as a proper change
        if (resourceLinks[i].name && resourceLinks[i].url && !errors.links?.[i])
          return false;
      }
    }

    // links were removed
    if (lengthDifference < 0) return false;

    // content validation (i.e. same number of links)
    for (let i = 0; i < daoDetails.metadata.links.length; i++) {
      if (
        controlledLinks[i].name !== daoDetails.metadata.links[i].name ||
        controlledLinks[i].url !== daoDetails.metadata.links[i].url
      )
        return false;
    }

    return true;
  }, [
    controlledLinks,
    daoDetails?.metadata.links,
    errors.links,
    resourceLinks,
  ]);

  // metadata setting changes
  const isMetadataChanged = useMemo(
    () =>
      daoDetails?.metadata.name &&
      (daoName !== daoDetails.metadata.name ||
        daoSummary !== daoDetails.metadata.description ||
        daoLogo !== daoDetails.metadata.avatar ||
        !resourceLinksAreEqual),
    [
      daoDetails?.metadata.avatar,
      daoDetails?.metadata.description,
      daoDetails?.metadata.name,
      daoLogo,
      daoName,
      daoSummary,
      resourceLinksAreEqual,
    ]
  );

  // governance
  const isGovernanceChanged = useMemo(() => {
    // TODO: We need to force forms to only use one type, Number or string
    return (
      Number(
        membership === 'token' ? minimumApproval : minimumParticipation
      ) !== Math.round(daoSettings.minTurnout * 100) ||
      Number(support) !== Math.round(daoSettings.minSupport * 100) ||
      Number(durationDays) !== days ||
      Number(durationHours) !== hours ||
      Number(durationMinutes) !== minutes
    );
  }, [
    daoSettings.minSupport,
    daoSettings.minTurnout,
    days,
    durationDays,
    durationHours,
    durationMinutes,
    hours,
    membership,
    minimumApproval,
    minimumParticipation,
    minutes,
    support,
  ]);

  const setCurrentMetadata = useCallback(() => {
    setValue('daoName', daoDetails?.metadata.name);
    setValue('daoSummary', daoDetails?.metadata.description);
    setValue('daoLogo', daoDetails?.metadata.avatar);

    //
    /**
     * FIXME - this is the dumbest workaround: because there is an internal
     * field array in 'AddLinks', conflicts arise when removing rows
     * via remove and update. While the append, remove and replace
     * technically happens whe we reset the form, a row is not added to the AddLinks component
     * leaving the component in a state where one or more rows are hidden
     * until the Add Link button is clicked.
     * The workaround is to forcefully set empty fields for each link coming from
     * daoDetails and then replacing them with the proper values
     */
    if (daoDetails?.metadata.links) {
      setValue('links', [...daoDetails.metadata.links.map(() => ({}))]);
      replace([...daoDetails.metadata.links]);
    }
  }, [
    daoDetails?.metadata.avatar,
    daoDetails?.metadata.description,
    daoDetails?.metadata.links,
    daoDetails?.metadata.name,
    setValue,
    replace,
  ]);

  const setCurrentGovernance = useCallback(() => {
    if (membership === 'token')
      setValue('minimumApproval', Math.round(daoSettings.minTurnout * 100));
    else
      setValue(
        'minimumParticipation',
        Math.round(daoSettings.minTurnout * 100)
      );
    setValue('support', Math.round(daoSettings.minSupport * 100));
    setValue('durationDays', days);
    setValue('durationHours', hours);
    setValue('durationMinutes', minutes);
    // TODO: Need to add community settings later, Also the Alerts share will be added later
    setValue(
      'membership',
      daoDetails?.plugins[0].id === 'erc20voting.dao.eth' ? 'token' : 'wallet'
    );
  }, [
    daoDetails?.plugins,
    daoSettings.minSupport,
    daoSettings.minTurnout,
    days,
    hours,
    membership,
    minutes,
    setValue,
  ]);

  useEffect(() => {
    setCurrentMetadata();
    setCurrentGovernance();
  }, [setCurrentGovernance, setCurrentMetadata]);

  if (paramAreLoading || detailsAreLoading || settingsAreLoading) {
    return <Loading />;
  }

  return (
    <Container>
      <div className="-mx-2 desktop:mx-0">
        <Wizard
          includeStepper={false}
          title={t('settings.editDaoSettings')}
          description={t('settings.editSubtitle')}
          nav={
            <Breadcrumb
              icon={icon}
              crumbs={breadcrumbs}
              onClick={navigate}
              tag={tag}
            />
          }
        />

        {isMobile && (
          <div className="px-2 pb-3 -mt-1 bg-white">
            <ButtonText
              className="w-full tablet:w-max"
              label={t('settings.resetChanges')}
              mode="secondary"
              size={isMobile ? 'large' : 'medium'}
              disabled
            />
          </div>
        )}
      </div>

      <div>
        <Accordion>
          <Heading>{t('labels.review.daoMetadata')}</Heading>

          <HStack>
            {isMetadataChanged && (
              <AlertInline label={t('settings.newSettings')} mode="neutral" />
            )}
            <ButtonText
              label={
                currentMenu === 'metadata'
                  ? t('settings.resetChanges')
                  : t('settings.edit')
              }
              disabled={currentMenu === 'metadata' && !isMetadataChanged}
              mode="secondary"
              onClick={() =>
                currentMenu === 'metadata'
                  ? setCurrentMetadata()
                  : setCurrentMenu('metadata')
              }
              bgWhite
            />
          </HStack>
        </Accordion>
        {currentMenu === 'metadata' && (
          <AccordionContent>
            <DefineMetadata />
          </AccordionContent>
        )}
      </div>

      <div>
        <Accordion>
          <Heading>{t('labels.review.governance')}</Heading>

          <HStack>
            {isGovernanceChanged && (
              <AlertInline label={t('settings.newSettings')} mode="neutral" />
            )}
            <ButtonText
              label={
                currentMenu === 'governance'
                  ? t('settings.resetChanges')
                  : t('settings.edit')
              }
              disabled={currentMenu === 'governance' && !isGovernanceChanged}
              mode="secondary"
              onClick={() =>
                currentMenu === 'governance'
                  ? setCurrentGovernance()
                  : setCurrentMenu('governance')
              }
              bgWhite
            />
          </HStack>
        </Accordion>
        {currentMenu === 'governance' && (
          <AccordionContent>
            <ConfigureCommunity />
          </AccordionContent>
        )}
      </div>

      <ButtonContainer>
        <HStack>
          <RouterLink to={generatePath(ProposeNewSettings, {network, dao})}>
            <ButtonText
              className="w-full tablet:w-max"
              label={t('settings.proposeSettings')}
              iconLeft={<IconGovernance />}
              size={isMobile ? 'large' : 'medium'}
            />
          </RouterLink>
          <ButtonText
            className="w-full tablet:w-max"
            label={t('settings.resetChanges')}
            mode="secondary"
            size={isMobile ? 'large' : 'medium'}
          />
        </HStack>

        <AlertInline label={t('settings.proposeSettingsInfo')} mode="neutral" />
      </ButtonContainer>
    </Container>
  );
};

export default withTransaction('EditSettings', 'component')(EditSettings);

const Container = styled.div.attrs({
  className:
    'col-span-full desktop:col-start-2 desktop:col-end-12 desktop:mt-5 space-y-5 desktop:space-y-8',
})``;

const Accordion = styled.div.attrs({
  className:
    'desktop:flex justify-between items-center p-3 bg-white rounded-xl space-y-2 desktop:space-y-0',
})``;

const AccordionContent = styled.div.attrs({
  className: 'mx-auto mt-3 desktop:mt-5 space-y-3 desktop:w-3/5',
})``;

const Heading = styled.div.attrs({
  className: 'text-lg text-ui-800',
})``;

const HStack = styled.div.attrs({
  className:
    'desktop:flex space-x-0 desktop:space-x-3 space-y-2 desktop:space-y-0',
})``;

const ButtonContainer = styled.div.attrs({
  className: 'mx-auto mt-5 desktop:mt-8 space-y-2 desktop:w-3/5',
})``;<|MERGE_RESOLUTION|>--- conflicted
+++ resolved
@@ -45,9 +45,6 @@
   const {network} = useNetwork();
   const {isMobile} = useScreen();
   const {breadcrumbs, icon, tag} = useMappedBreadcrumbs();
-<<<<<<< HEAD
-  const {data: daoId, isLoading: paramAreLoading} = useDaoParam();
-=======
 
   const {setValue, control} = useFormContext();
   const {fields, replace} = useFieldArray({
@@ -56,8 +53,7 @@
   });
   const {errors} = useFormState({control});
 
-  const {data: daoId, loading: paramAreLoading} = useDaoParam();
->>>>>>> b59b09af
+  const {data: daoId, isLoading: paramAreLoading} = useDaoParam();
   const {data: daoDetails, isLoading: detailsAreLoading} = useDaoDetails(
     daoId!
   );
